# 🧠 VitalMind  
**Agente de IA para monitoreo y atención médica personalizada**

VitalMind es un agente inteligente diseñado para apoyar el seguimiento de salud de pacientes con necesidades especiales debido a su edad o condición médica. Utiliza modelos de lenguaje avanzados (Azure OpenAI), capacidades de razonamiento con datos de salud y almacenamiento semántico para brindar respuestas útiles y recomendaciones.

---

## 🚀 Características principales

- Análisis de datos de salud (presión arterial, glucosa, estrés, etc.)
- Consulta conversacional natural usando LLMs
- Integración con Semantic Kernel y Azure OpenAI
- Soporte para plugins personalizados (como BloodPressurePlugin)

---



## ⚙️ Configuración del proyecto

### 1. Clonar repositorio

```bash
git clone https://github.com/tu-usuario/VitalMind.git
cd VitalMind
```

### 2. Copiar variables de entorno
https://github.com/settings/personal-access-tokens
```
cp .env.example .env
```
### 3. Crear y activar entorno virtual
```
python3 -m venv venv
source venv/bin/activate
```
```
python -m venv venv
<<<<<<< HEAD
.\venv\Scripts\activate
=======

venv\Scripts\activate
>>>>>>> upstream/main

python3 -m venv venv
source venv/bin/activate

```
### 4. Instalar dependencias    
```
pip install -r requirements.txt
```<|MERGE_RESOLUTION|>--- conflicted
+++ resolved
@@ -37,12 +37,9 @@
 ```
 ```
 python -m venv venv
-<<<<<<< HEAD
 .\venv\Scripts\activate
-=======
 
-venv\Scripts\activate
->>>>>>> upstream/main
+
 
 python3 -m venv venv
 source venv/bin/activate
@@ -51,4 +48,5 @@
 ### 4. Instalar dependencias    
 ```
 pip install -r requirements.txt
-```+
+```

--- conflicted
+++ resolved
@@ -58,11 +58,9 @@
   },
   {
    "cell_type": "code",
-<<<<<<< HEAD
-   "execution_count": 2,
-=======
+
    "execution_count": 4,
->>>>>>> 4b6a4766
+
    "id": "c5b0fbb0",
    "metadata": {},
    "outputs": [
@@ -112,11 +110,9 @@
   },
   {
    "cell_type": "code",
-<<<<<<< HEAD
-   "execution_count": 3,
-=======
+
    "execution_count": 5,
->>>>>>> 4b6a4766
+
    "id": "e2e10fb4",
    "metadata": {},
    "outputs": [],
@@ -145,55 +141,16 @@
   },
   {
    "cell_type": "code",
-<<<<<<< HEAD
-   "execution_count": 4,
-=======
+
    "execution_count": 6,
->>>>>>> 4b6a4766
+
    "id": "517bb795",
    "metadata": {},
    "outputs": [
     {
      "data": {
       "text/html": [
-<<<<<<< HEAD
-       "<div style='margin-bottom:10px'><div style='font-weight:bold'>User:</div><div style='margin-left:20px'>Planifícame una rutina de alimentacion saludable</div></div><div style='margin-bottom:20px'><div style='font-weight:bold'>Assistant:</div><div style='margin-left:20px; white-space:pre-wrap'>¡Claro! Aquí tienes una rutina de alimentación saludable que puedes seguir. Esta planificación es un ejemplo y debes ajustarla según tus necesidades nutricionales, preferencias, alérgicas y condiciones de salud. Es recomendable consultar con un profesional de la salud o un nutricionista para personalizarla. \n",
-       "\n",
-       "### Ejemplo de Rutina de Alimentación Saludable\n",
-       "\n",
-       "#### Desayuno (8:00 AM)\n",
-       "- **Opción 1:** Avena cocida con leche o agua, trozos de fruta (plátano, manzana o berries) y un puñado de nueces o almendras.\n",
-       "- **Opción 2:** Yogur natural con un puñado de granola y fruta fresca de tu elección.\n",
-       "\n",
-       "#### Snack de Media Mañana (10:30 AM)\n",
-       "- Una pieza de fruta (como una manzana, pera o plátano).\n",
-       "- Un puñado de frutos secos (almendras, nueces o pistachos).\n",
-       "\n",
-       "#### Almuerzo (1:00 PM)\n",
-       "- **Opción 1:** Ensalada de quinoa con espinacas, tomate, pepino, aguacate y pollo a la parrilla. Aliñar con aceite de oliva y limón.\n",
-       "- **Opción 2:** Tazón de arroz integral con verduras asadas (brócoli, zanahoria, pimientos) y legumbres (lentejas o garbanzos).\n",
-       "\n",
-       "#### Snack de Tarde (4:00 PM)\n",
-       "- Palitos de zanahoria y apio con hummus.\n",
-       "- Galletas integrales con aguacate.\n",
-       "\n",
-       "#### Cena (7:00 PM)\n",
-       "- **Opción 1:** Pescado al horno (como salmón o merluza) con una guarnición de verduras al vapor (ej. espárragos, coliflor) y puré de batata.\n",
-       "- **Opción 2:** Tacos de lechuga con carne magra (pollo o pavo) y una variedad de verduras frescas (tomate, cebolla, aguacate).\n",
-       "\n",
-       "#### Snack Nocturno (si es necesario, 9:00 PM)\n",
-       "- Un té de hierbas sin cafeína o un vaso de leche caliente (opcional).\n",
-       "- Un pequeño tazón de yogur bajo en grasa.\n",
-       "\n",
-       "### Recomendaciones Generales:\n",
-       "- **Hidratación:** Asegúrate de beber al menos 8 vasos de agua al día. Puedes incluir infusiones o aguas saborizadas naturalmente.\n",
-       "- **Porciones:** Mantén un control de porciones para evitar las comidas en exceso.\n",
-       "- **Variedad:** Introduce diferentes tipos de frutas y verduras para asegurar una ingesta amplia de nutrientes.\n",
-       "- **Cocción saludable:** Prefiere métodos de cocción como al vapor, al horno, a la parrilla o salteados con poco aceite.\n",
-       "- **Planificación:** Dedica un día a la semana para planificar tus comidas y hacer una lista de compras.\n",
-       "\n",
-       "¡Espero que encuentres útil esta rutina de alimentación! Recuerda que la clave es la consistencia y la calidad de los alimentos que consumes.</div></div>"
-=======
+
        "<div style='margin-bottom:10px'><div style='font-weight:bold'>User:</div><div style='margin-left:20px'>Planifícame una rutina de alimentacion saludable</div></div><div style='margin-bottom:20px'><div style='font-weight:bold'>Assistant:</div><div style='margin-left:20px; white-space:pre-wrap'>Claro, aquí tienes un plan básico de alimentación saludable que puedes seguir. Este plan está diseñado para aportarte una variedad de nutrientes a lo largo del día. Puedes ajustarlo según tus preferencias, necesidades dietéticas y niveles de actividad.\n",
        "\n",
        "### Desayuno\n",
@@ -229,7 +186,7 @@
        "- **Suplementos**: Considera hablar con un profesional de la salud sobre si necesitas suplementos, como Omega-3 o vitaminas.\n",
        "\n",
        "Recuerda que es fundamental adaptar esta rutina a tus necesidades personales y consultar con un profesional de la salud o un nutricionista si tienes condiciones específicas de salud o necesidades dietéticas. ¡Buena suerte en tu camino hacia una alimentación más saludable!</div></div>"
->>>>>>> 4b6a4766
+
       ],
       "text/plain": [
        "<IPython.core.display.HTML object>"
